//
//      Copyright (C) 2012-2014 DataStax Inc.
//
//   Licensed under the Apache License, Version 2.0 (the "License");
//   you may not use this file except in compliance with the License.
//   You may obtain a copy of the License at
//
//      http://www.apache.org/licenses/LICENSE-2.0
//
//   Unless required by applicable law or agreed to in writing, software
//   distributed under the License is distributed on an "AS IS" BASIS,
//   WITHOUT WARRANTIES OR CONDITIONS OF ANY KIND, either express or implied.
//   See the License for the specific language governing permissions and
//   limitations under the License.
//

<<<<<<< HEAD
using System;
using System.Collections.Generic;
using System.Linq;
using NUnit.Framework;
=======
﻿using System;
﻿using System.Collections.Concurrent;
﻿using System.Collections.Generic;
using System.Linq;
﻿using System.Net;
﻿using NUnit.Framework;
>>>>>>> 05b2b72e
using Moq;
using System.Threading.Tasks;
using System.Threading;

namespace Cassandra.Tests
{
    [TestFixture]
    public class PoliciesUnitTests
    {
        [Test]
        public void RoundRobinIsCyclicTest()
        {
            byte hostLength = 4;
            var hostList = GetHostList(hostLength);

            var clusterMock = new Mock<ICluster>();
            clusterMock
                .Setup(c => c.AllHosts())
                .Returns(hostList)
                .Verifiable();

            //Initialize the balancing policy
            var policy = new RoundRobinPolicy();
            policy.Initialize(clusterMock.Object);
            var balancedHosts = policy.NewQueryPlan(null, new SimpleStatement());

            //Take a list of hosts of 4, it should get 1 of every one in a cyclic order.
            var firstRound = balancedHosts.ToList();
            Assert.AreEqual(hostLength, firstRound.Count);
            foreach (var host in hostList)
            {
                //Check that each host appears only once
                Assert.AreEqual(1, firstRound.Where(h => h.Equals(host)).Count());
            }

            //test the same but in the following times
            var followingRounds = new List<Host>();
            for (var i = 0; i < 10; i++)
            {
                followingRounds.AddRange(policy.NewQueryPlan(null, new SimpleStatement()));
            }
            Assert.AreEqual(10 * hostLength, followingRounds.Count);

            //Check that the cyclic order is correct
            for (var i = 1; i < followingRounds.Count - 2; i++)
            {
                Assert.AreNotSame(followingRounds[i - 1], followingRounds[i]);
                Assert.AreNotSame(followingRounds[i + 1], followingRounds[i]);
                Assert.AreNotSame(followingRounds[i + 2], followingRounds[i]);
            }

            clusterMock.Verify();
        }

        [Test]
        public void RoundRobinIsCyclicTestInParallel()
        {
            byte hostLength = 4;
            var hostList = GetHostList(hostLength);

            var clusterMock = new Mock<ICluster>();
            clusterMock
                .Setup(c => c.AllHosts())
                .Returns(hostList)
                .Verifiable();

            //Initialize the balancing policy
            var policy = new RoundRobinPolicy();
            policy.Initialize(clusterMock.Object);

            Action action = () =>
            {
                var resultingHosts = new List<Host>();
                var hostEnumerator = policy.NewQueryPlan(null, new SimpleStatement());
                foreach (var h in hostEnumerator)
                {
                    //Slow down to try to execute it at the same time
                    Thread.Sleep(50);
                    resultingHosts.Add(h);
                }
                Assert.AreEqual(hostLength, resultingHosts.Count);
                Assert.AreEqual(hostLength, resultingHosts.Distinct().Count());
            };

            var actions = new List<Action>();
            for (var i = 0; i < 100; i++)
            {
                actions.Add(action);
            }
            
            var parallelOptions = new ParallelOptions();
            parallelOptions.TaskScheduler = new ThreadPerTaskScheduler();
            parallelOptions.MaxDegreeOfParallelism = 1000;

            Parallel.Invoke(parallelOptions, actions.ToArray());
            clusterMock.Verify();
        }

        [Test]
        public void DCAwareRoundRobinPolicyNeverHitsRemoteWhenSet()
        {
            byte hostLength = 5;
            var hostList = new List<Host>();
            //Add a remote host at the beginning of the list
            hostList.AddRange(GetHostList(2, 1, "remote"));
            //add local hosts
            hostList.AddRange(GetHostList((byte)(hostLength - 2)));
            //Add another remote host at the end
            hostList.AddRange(GetHostList(2, 2, "remote"));

            var clusterMock = new Mock<ICluster>();
            clusterMock
                .Setup(c => c.AllHosts())
                .Returns(hostList);

            //Initialize the balancing policy
            //0 used nodes per remote dc
            var policy = new DCAwareRoundRobinPolicy("local", 0);
            policy.Initialize(clusterMock.Object);
            var balancedHosts = policy.NewQueryPlan(null, new SimpleStatement());
            var firstRound = balancedHosts.ToList();

            //Returns only local hosts
            Assert.AreEqual(hostLength - 2, firstRound.Count(h => h.Datacenter == "local"));
            Assert.AreEqual(0, firstRound.Count(h => h.Datacenter != "local"));

            //following rounds: test it multiple times
            var followingRounds = new List<Host>();
            for (var i = 0; i < 10; i++)
            {
                followingRounds.AddRange(policy.NewQueryPlan(null, new SimpleStatement()).ToList());
            }
            Assert.AreEqual(10 * (hostLength - 2), followingRounds.Count);
            
            //Check that there aren't remote nodes.
            Assert.AreEqual(0, followingRounds.Count(h => h.Datacenter != "local"));
        }

        [Test]
        public void DCAwareRoundRobinYieldsRemoteNodesAtTheEnd()
        {
            var hostList = new List<Host>
            {
                //5 local nodes and 4 remote
                TestHelper.CreateHost("0.0.0.1", "dc1"),
                TestHelper.CreateHost("0.0.0.2", "dc2"),
                TestHelper.CreateHost("0.0.0.3", "dc1"),
                TestHelper.CreateHost("0.0.0.4", "dc2"),
                TestHelper.CreateHost("0.0.0.5", "dc1"),
                TestHelper.CreateHost("0.0.0.6", "dc2"),
                TestHelper.CreateHost("0.0.0.7", "dc1"),
                TestHelper.CreateHost("0.0.0.8", "dc2"),
                TestHelper.CreateHost("0.0.0.9", "dc1"),
                TestHelper.CreateHost("0.0.0.10", "dc2")
            };
            var localHostsLength = hostList.Count(h => h.Datacenter == "dc1");
            const string localDc = "dc1";

            var clusterMock = new Mock<ICluster>();
            clusterMock
                .Setup(c => c.AllHosts())
                .Returns(hostList);

            //Initialize the balancing policy
            var policy = new DCAwareRoundRobinPolicy(localDc, 1);
            policy.Initialize(clusterMock.Object);
            Action action = () =>
            {
                var hosts = policy.NewQueryPlan(null, null).ToList();
                for (var i = 0; i < hosts.Count; i++)
                {
                    var h = hosts[i];
                    if (i < localHostsLength)
                    {
                        Assert.AreEqual(localDc, h.Datacenter);
                    }
                    else
                    {
                        Assert.AreNotEqual(localDc, h.Datacenter);
                    }
                }
            };
        }

        [Test]
        public void DCAwareRoundRobinInitializeRetrievesLocalDc()
        {
            var hostList = new List<Host>
            {
                TestHelper.CreateHost("0.0.0.1", null),
                TestHelper.CreateHost("0.0.0.1", "dc1"),
                TestHelper.CreateHost("0.0.0.2", "dc2")
            };
            var localHostsLength = hostList.Count(h => h.Datacenter == "dc1");
            var clusterMock = new Mock<ICluster>();
            clusterMock
                .Setup(c => c.AllHosts())
                .Returns(hostList);
            var policy = new DCAwareRoundRobinPolicy();
            policy.Initialize(clusterMock.Object);
            Assert.AreEqual(HostDistance.Local, policy.Distance(hostList[1]));
            Assert.AreNotEqual(HostDistance.Local, policy.Distance(hostList[2]));
        }

        [Test]
        public void DCAwareRoundRobinInitializeNotMatchingDcThrows()
        {
            var hostList = new List<Host>
            {
                TestHelper.CreateHost("0.0.0.1", "dc1"),
                TestHelper.CreateHost("0.0.0.2", "dc2")
            };
            var clusterMock = new Mock<ICluster>();
            clusterMock
                .Setup(c => c.AllHosts())
                .Returns(hostList);
            var policy = new DCAwareRoundRobinPolicy("not_valid_dc");
            Assert.Throws<ArgumentException>(() => policy.Initialize(clusterMock.Object));
        }

        [Test]
        public void DCAwareRoundRobinPolicyTestInParallel()
        {
            var hostList = new List<Host>
            {
                TestHelper.CreateHost("0.0.0.1", "dc1"),
                TestHelper.CreateHost("0.0.0.2", "dc2"),
                TestHelper.CreateHost("0.0.0.3", "dc1"),
                TestHelper.CreateHost("0.0.0.4", "dc2"),
                TestHelper.CreateHost("0.0.0.5", "dc1"),
                TestHelper.CreateHost("0.0.0.6", "dc2"),
                TestHelper.CreateHost("0.0.0.7", "dc1"),
                TestHelper.CreateHost("0.0.0.8", "dc2"),
                TestHelper.CreateHost("0.0.0.9", "dc1"),
                TestHelper.CreateHost("0.0.0.10", "dc2")
            };
            var localHostsLength = hostList.Count(h => h.Datacenter == "dc1");
            const string localDc = "dc1";

            var clusterMock = new Mock<ICluster>();
            clusterMock
                .Setup(c => c.AllHosts())
                .Returns(hostList);

            //Initialize the balancing policy
            var policy = new DCAwareRoundRobinPolicy(localDc, 1);
            policy.Initialize(clusterMock.Object);

            var allHosts = new ConcurrentBag<Host>();
            var firstHosts = new ConcurrentBag<Host>();
            Action action = () =>
            {
                var hosts = policy.NewQueryPlan(null, null).ToList();
                //Check that the value is not repeated
                Assert.AreEqual(0, hosts.GroupBy(x => x)
                    .Where(g => g.Count() > 1)
                    .Select(y => y.Key)
                    .Count());
                firstHosts.Add(hosts[0]);
                //Add to the general list
                foreach (var h in hosts)
                {
                    allHosts.Add(h);
                }
            };

            var actions = new List<Action>();
            const int times = 100;
            for (var i = 0; i < times; i++)
            {
                actions.Add(action);
            }
            TestHelper.ParallelInvoke(actions);

            //Check that the first nodes where different
            foreach (var h in hostList)
            {
                if (h.Datacenter == localDc)
                {
                    Assert.AreEqual(times/localHostsLength, firstHosts.Count(hc => hc == h));
                }
                else
                {
                    Assert.AreEqual(0, firstHosts.Count(hc => hc == h));
                }
            }
            clusterMock.Verify();
        }

        [Test]
        public void DCAwareRoundRobinPolicyCachesLocalNodes()
        {
            var hostList = new List<Host>
            {
                TestHelper.CreateHost("0.0.0.1", "dc1"),
                TestHelper.CreateHost("0.0.0.2", "dc2"),
                TestHelper.CreateHost("0.0.0.3", "dc1"),
                TestHelper.CreateHost("0.0.0.4", "dc2"),
                TestHelper.CreateHost("0.0.0.5", "dc1"),
                TestHelper.CreateHost("0.0.0.6", "dc2"),
                TestHelper.CreateHost("0.0.0.7", "dc1"),
                TestHelper.CreateHost("0.0.0.8", "dc2"),
                TestHelper.CreateHost("0.0.0.9", "dc1"),
                TestHelper.CreateHost("0.0.0.10", "dc2")
            };
            var localHostsLength = hostList.Count(h => h.Datacenter == "dc1");
            const string localDc = "dc1";

            var clusterMock = new Mock<ICluster>();
            clusterMock
                .Setup(c => c.AllHosts())
                .Returns(hostList);

            //Initialize the balancing policy
            var policy = new DCAwareRoundRobinPolicy(localDc, 1);
            policy.Initialize(clusterMock.Object);

            var instances = new ConcurrentBag<object>();
            Action action = () => instances.Add(policy.GetHosts());
            TestHelper.ParallelInvoke(action, 100);
            Assert.AreEqual(1, instances.GroupBy(i => i.GetHashCode()).Count());
        }

        [Test]
        public void DCAwareRoundRobinPolicyWithNodesChanging()
        {
            var hostList = new ConcurrentBag<Host>
            {
                TestHelper.CreateHost("0.0.0.1", "dc1"),
                TestHelper.CreateHost("0.0.0.2", "dc2"),
                TestHelper.CreateHost("0.0.0.3", "dc1"),
                TestHelper.CreateHost("0.0.0.4", "dc2"),
                TestHelper.CreateHost("0.0.0.5", "dc1"),
                TestHelper.CreateHost("0.0.0.6", "dc2"),
                TestHelper.CreateHost("0.0.0.7", "dc1"),
                TestHelper.CreateHost("0.0.0.8", "dc2"),
                TestHelper.CreateHost("0.0.0.9", "dc1"),
                TestHelper.CreateHost("0.0.0.10", "dc2")
            };
            var localHostsLength = hostList.Count(h => h.Datacenter == "dc1");
            const string localDc = "dc1";
            //to remove the host 3
            var hostToRemove = hostList.First(h => TestHelper.GetLastAddressByte(h) == 3);
            var clusterMock = new Mock<ICluster>();
            clusterMock
                .Setup(c => c.AllHosts())
                .Returns(() =>
                {
                    return hostList.ToList();
                });
            //Initialize the balancing policy
            var policy = new DCAwareRoundRobinPolicy(localDc, 1);
            policy.Initialize(clusterMock.Object);

            var hostYielded = new ConcurrentBag<IEnumerable<Host>>();
            Action action = () => hostYielded.Add(policy.NewQueryPlan(null, null).ToList());

            //Invoke without nodes changing
            TestHelper.ParallelInvoke(action, 100);
            Assert.True(hostYielded.Any(hl => hl.Any(h => h == hostToRemove)));

            var actionList = new List<Action>(Enumerable.Repeat<Action>(action, 1000));


            actionList.Insert(200, () =>
            {
                var host = TestHelper.CreateHost("0.0.0.11", "dc1");
                //raise event and then add
                clusterMock.Raise(c => c.HostAdded += null, host);
                hostList.Add(host);
            });
            actionList.Insert(400, () =>
            {
                var host = TestHelper.CreateHost("0.0.0.12", "dc1");
                //first add and then raise event
                hostList.Add(host);
                clusterMock.Raise(c => c.HostAdded += null, host);
            });
            
            actionList.Insert(400, () =>
            {
                var host = hostToRemove;
                hostList = new ConcurrentBag<Host>(hostList.Where(h => h != hostToRemove));
                clusterMock.Raise(c => c.HostRemoved += null, host);
            });

            //Invoke it with nodes being modified
            TestHelper.ParallelInvoke(actionList);
            //Clear the host yielded so far
            hostYielded = new ConcurrentBag<IEnumerable<Host>>();
            //Invoke it a some of times more in parallel
            TestHelper.ParallelInvoke(action, 100);
            //The removed node should not be returned
            Assert.False(hostList.Any(h => h == hostToRemove));
            Assert.False(hostYielded.Any(hl => hl.Any(h => h == hostToRemove)));
        }

        /// <summary>
        /// Unit test on retry decisions
        /// </summary>
        [Test]
        public void DowngradingConsistencyRetryTest()
        {
            var dummyStatement = new SimpleStatement().SetRetryPolicy(DowngradingConsistencyRetryPolicy.Instance);

            var handler = new RequestHandler<RowSet>(null, null, dummyStatement);
            //Retry if 1 of 2 replicas are alive
            var decision = handler.GetRetryDecision(new UnavailableException(ConsistencyLevel.Two, 2, 1));
            Assert.True(decision != null && decision.DecisionType == RetryDecision.RetryDecisionType.Retry);

            //Retry if 2 of 3 replicas are alive
            decision = handler.GetRetryDecision(new UnavailableException(ConsistencyLevel.Three, 3, 2));
            Assert.True(decision != null && decision.DecisionType == RetryDecision.RetryDecisionType.Retry);

            //Throw if 0 replicas are alive
            decision = handler.GetRetryDecision(new UnavailableException(ConsistencyLevel.Three, 3, 0));
            Assert.True(decision != null && decision.DecisionType == RetryDecision.RetryDecisionType.Rethrow);

            //Retry if 1 of 3 replicas is alive
            decision = handler.GetRetryDecision(new ReadTimeoutException(ConsistencyLevel.All, 3, 1, false));
            Assert.True(decision != null && decision.DecisionType == RetryDecision.RetryDecisionType.Retry);
        }

        [Test]
        public void FixedReconnectionPolicyTests()
        {
            var delays = new long[] {0, 2, 100, 200, 500, 1000};
            var policy = new FixedReconnectionPolicy(delays);
            var schedule = policy.NewSchedule();
            const int times = 30;
            var actualDelays = new List<long>();
            for (var i = 0; i < times; i++)
            {
                actualDelays.Add(schedule.NextDelayMs());
            }
            //The last delay will be used for the rest.
            //Add the n times the last delay (1000)
            var expectedDelays = delays.Concat(Enumerable.Repeat<long>(1000, times - delays.Length));
            Assert.AreEqual(expectedDelays, actualDelays);
        }

        [Test]
        public void TokenAwarePolicyReturnsLocalReplicasFirst()
        {
            var hostList = new List<Host>
            {
                //5 local nodes and 4 remote
                TestHelper.CreateHost("0.0.0.1", "dc1"),
                TestHelper.CreateHost("0.0.0.2", "dc1"),
                TestHelper.CreateHost("0.0.0.3", "dc2"),
                TestHelper.CreateHost("0.0.0.4", "dc2"),
                TestHelper.CreateHost("0.0.0.5", "dc1"),
                TestHelper.CreateHost("0.0.0.6", "dc1"),
                TestHelper.CreateHost("0.0.0.7", "dc2"),
                TestHelper.CreateHost("0.0.0.8", "dc2"),
                TestHelper.CreateHost("0.0.0.9", "dc1")
            };
            var n = 2;
            var clusterMock = new Mock<ICluster>();
            clusterMock
                .Setup(c => c.AllHosts())
                .Returns(hostList)
                .Verifiable();
            clusterMock
                .Setup(c => c.GetReplicas(It.IsAny<string>(), It.IsAny<byte[]>()))
                .Returns<string, byte[]>((keyspace, key) =>
                {
                    var i = key[0];
                    return hostList.Where(h =>
                    {
                        //The host at with address == k || address == k + n
                        var address = TestHelper.GetLastAddressByte(h);
                        return address == i || address == i + n;
                    }).ToList();
                })
                .Verifiable();

            var policy = new TokenAwarePolicy(new DCAwareRoundRobinPolicy("dc1", 2));
            policy.Initialize(clusterMock.Object);

            //key for host :::1 and :::3
            var k = new RoutingKey { RawRoutingKey = new byte[] { 1 } };
            var hosts = policy.NewQueryPlan(null, new SimpleStatement().SetRoutingKey(k)).ToList();
            //5 local hosts + 2 remote hosts
            Assert.AreEqual(7, hosts.Count);
            //local replica first
            Assert.AreEqual(1, TestHelper.GetLastAddressByte(hosts[0]));
            //remote replica last
            Assert.AreEqual(3, TestHelper.GetLastAddressByte(hosts[6]));
            clusterMock.Verify();

            //key for host :::2 and :::5
            k = new RoutingKey { RawRoutingKey = new byte[] { 2 } };
            n = 3;
            hosts = policy.NewQueryPlan(null, new SimpleStatement().SetRoutingKey(k)).ToList();
            Assert.AreEqual(7, hosts.Count);
            //local replicas first
            Assert.AreEqual(2, TestHelper.GetLastAddressByte(hosts[0]));
            Assert.AreEqual(5, TestHelper.GetLastAddressByte(hosts[1]));
            //next should be local nodes
            Assert.AreEqual("dc1", hosts[2].Datacenter);
            Assert.AreEqual("dc1", hosts[3].Datacenter);
            Assert.AreEqual("dc1", hosts[4].Datacenter);
            clusterMock.Verify();
        }

        [Test]
        public void TokenAwarePolicyRoundRobinsOnLocalReplicas()
        {
            var hostList = new List<Host>
            {
                //5 local nodes and 4 remote
                TestHelper.CreateHost("0.0.0.1", "dc1"),
                TestHelper.CreateHost("0.0.0.2", "dc1"),
                TestHelper.CreateHost("0.0.0.3", "dc2"),
                TestHelper.CreateHost("0.0.0.4", "dc2"),
                TestHelper.CreateHost("0.0.0.5", "dc1"),
                TestHelper.CreateHost("0.0.0.6", "dc1"),
                TestHelper.CreateHost("0.0.0.7", "dc2"),
                TestHelper.CreateHost("0.0.0.8", "dc2"),
                TestHelper.CreateHost("0.0.0.9", "dc1")
            };
            var clusterMock = new Mock<ICluster>(MockBehavior.Strict);
            clusterMock
                .Setup(c => c.AllHosts())
                .Returns(hostList)
                .Verifiable();
            clusterMock
                .Setup(c => c.GetReplicas(It.IsAny<string>(), It.IsAny<byte[]>()))
                .Returns<string, byte[]>((keyspace, key) =>
                {
                    var i = key[0];
                    return hostList.Where(h =>
                    {
                        //The host at with address == k and the next one
                        var address = TestHelper.GetLastAddressByte(h);
                        return address == i || address == i + 1;
                    }).ToList();
                })
                .Verifiable();

            var policy = new TokenAwarePolicy(new DCAwareRoundRobinPolicy("dc1", 2));
            policy.Initialize(clusterMock.Object);

            var firstHosts = new ConcurrentBag<Host>();
            var k = new RoutingKey { RawRoutingKey = new byte[] { 1 } };
            //key for host :::1 and :::2
            var actions = new List<Action>();
            const int times = 100;
            for (var i = 0; i < times; i++)
            {
                actions.Add(() =>
                {
                    var h = policy.NewQueryPlan(null, new SimpleStatement().SetRoutingKey(k)).First();
                    firstHosts.Add(h);
                });
            }
            

            var parallelOptions = new ParallelOptions();
            parallelOptions.TaskScheduler = new ThreadPerTaskScheduler();
            parallelOptions.MaxDegreeOfParallelism = 1000;

            Parallel.Invoke(parallelOptions, actions.ToArray());
            Assert.AreEqual(times, firstHosts.Count);
            //Half the times
            Assert.AreEqual(times / 2, firstHosts.Count(h => TestHelper.GetLastAddressByte(h) == 1));
            Assert.AreEqual(times / 2, firstHosts.Count(h => TestHelper.GetLastAddressByte(h) == 2));

            clusterMock.Verify();
        }

        [Test]
        public void TokenAwarePolicyReturnsChildHostsIfNoRoutingKey()
        {
            var hostList = new List<Host>
            {
                TestHelper.CreateHost("0.0.0.1", "dc1"),
                TestHelper.CreateHost("0.0.0.2", "dc1"),
                TestHelper.CreateHost("0.0.0.3", "dc2"),
                TestHelper.CreateHost("0.0.0.4", "dc2")
            };
            var clusterMock = new Mock<ICluster>(MockBehavior.Strict);
            clusterMock
                .Setup(c => c.AllHosts())
                .Returns(hostList)
                .Verifiable();

            var policy = new TokenAwarePolicy(new DCAwareRoundRobinPolicy("dc1", 1));
            policy.Initialize(clusterMock.Object);
            //No routing key
            var hosts = policy.NewQueryPlan(null, new SimpleStatement()).ToList();
            //2 localhosts
            Assert.AreEqual(2, hosts.Count(h => policy.Distance(h) == HostDistance.Local));
            Assert.AreEqual("dc1", hosts[0].Datacenter);
            Assert.AreEqual("dc1", hosts[1].Datacenter);
            clusterMock.Verify();
            //No statement
            hosts = policy.NewQueryPlan(null, null).ToList();
            //2 localhosts
            Assert.AreEqual(2, hosts.Count(h => policy.Distance(h) == HostDistance.Local));
            Assert.AreEqual("dc1", hosts[0].Datacenter);
            Assert.AreEqual("dc1", hosts[1].Datacenter);
            clusterMock.Verify();
        }

        /// <summary>
        /// Creates a list of host with ips starting at 0.0.0.0 to 0.0.0.(length-1) and the provided datacenter name
        /// </summary>
        private static List<Host> GetHostList(byte length, byte thirdPosition = 0, string datacenter = "local")
        {
            var list = new List<Host>();
            for (byte i = 0; i < length; i++)
            {
<<<<<<< HEAD
                var address = new IPAddress(new byte[] {0, 0, thirdPosition, i});
                var host = new Host(new IPEndPoint(address, ProtocolOptions.DefaultPort), new ConstantReconnectionPolicy(100));
                host.SetLocationInfo(datacenter, "rack1");
=======
                var host = TestHelper.CreateHost("0.0." + thirdPosition + "." + i, datacenter);
>>>>>>> 05b2b72e
                list.Add(host);
            }
            return list;
        }
    }
}<|MERGE_RESOLUTION|>--- conflicted
+++ resolved
@@ -14,19 +14,12 @@
 //   limitations under the License.
 //
 
-<<<<<<< HEAD
-using System;
-using System.Collections.Generic;
-using System.Linq;
-using NUnit.Framework;
-=======
 ﻿using System;
 ﻿using System.Collections.Concurrent;
 ﻿using System.Collections.Generic;
 using System.Linq;
 ﻿using System.Net;
 ﻿using NUnit.Framework;
->>>>>>> 05b2b72e
 using Moq;
 using System.Threading.Tasks;
 using System.Threading;
@@ -641,13 +634,7 @@
             var list = new List<Host>();
             for (byte i = 0; i < length; i++)
             {
-<<<<<<< HEAD
-                var address = new IPAddress(new byte[] {0, 0, thirdPosition, i});
-                var host = new Host(new IPEndPoint(address, ProtocolOptions.DefaultPort), new ConstantReconnectionPolicy(100));
-                host.SetLocationInfo(datacenter, "rack1");
-=======
                 var host = TestHelper.CreateHost("0.0." + thirdPosition + "." + i, datacenter);
->>>>>>> 05b2b72e
                 list.Add(host);
             }
             return list;
