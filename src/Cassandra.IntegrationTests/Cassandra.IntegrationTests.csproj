﻿<?xml version="1.0" encoding="utf-8"?>
<Project ToolsVersion="12.0" DefaultTargets="Build" xmlns="http://schemas.microsoft.com/developer/msbuild/2003">
  <Import Project="$(MSBuildExtensionsPath)\$(MSBuildToolsVersion)\Microsoft.Common.props" Condition="Exists('$(MSBuildExtensionsPath)\$(MSBuildToolsVersion)\Microsoft.Common.props')" />
  <PropertyGroup>
    <Configuration Condition=" '$(Configuration)' == '' ">Debug</Configuration>
    <Platform Condition=" '$(Platform)' == '' ">AnyCPU</Platform>
    <ProjectGuid>{D584651E-23C0-4714-9B92-6113C44BA6B8}</ProjectGuid>
    <OutputType>Library</OutputType>
    <AppDesignerFolder>Properties</AppDesignerFolder>
    <RootNamespace>Cassandra.IntegrationTests</RootNamespace>
    <AssemblyName>Cassandra.IntegrationTests</AssemblyName>
    <TargetFrameworkVersion>v4.0</TargetFrameworkVersion>
    <FileAlignment>512</FileAlignment>
    <TargetFrameworkProfile />
    <SolutionDir Condition="$(SolutionDir) == '' Or $(SolutionDir) == '*Undefined*'">..\</SolutionDir>
    <RestorePackages>true</RestorePackages>
  </PropertyGroup>
  <PropertyGroup Condition=" '$(Configuration)|$(Platform)' == 'Debug|AnyCPU' ">
    <DebugSymbols>true</DebugSymbols>
    <DebugType>full</DebugType>
    <Optimize>false</Optimize>
    <OutputPath>bin\Debug\</OutputPath>
    <DefineConstants>TRACE;DEBUG</DefineConstants>
    <ErrorReport>prompt</ErrorReport>
    <WarningLevel>4</WarningLevel>
  </PropertyGroup>
  <PropertyGroup Condition=" '$(Configuration)|$(Platform)' == 'Release|AnyCPU' ">
    <DebugType>pdbonly</DebugType>
    <Optimize>true</Optimize>
    <OutputPath>bin\Release\</OutputPath>
    <DefineConstants>TRACE</DefineConstants>
    <ErrorReport>prompt</ErrorReport>
    <WarningLevel>4</WarningLevel>
  </PropertyGroup>
  <ItemGroup>
    <Reference Include="CommandLine">
      <HintPath>..\packages\CommandLineParser.1.9.71\lib\net40\CommandLine.dll</HintPath>
    </Reference>
    <Reference Include="Moq">
      <HintPath>..\packages\Moq.4.2.1402.2112\lib\net40\Moq.dll</HintPath>
    </Reference>
    <Reference Include="nunit.framework">
      <HintPath>..\packages\NUnit.2.6.3\lib\nunit.framework.dll</HintPath>
    </Reference>
    <Reference Include="Renci.SshNet">
      <HintPath>..\packages\SSH.NET.2013.4.7\lib\net40\Renci.SshNet.dll</HintPath>
    </Reference>
    <Reference Include="System" />
    <Reference Include="System.configuration" />
    <Reference Include="System.Core" />
    <Reference Include="System.Numerics" />
    <Reference Include="System.Data" />
  </ItemGroup>
  <ItemGroup>
    <Compile Include="..\SharedAssemblyInfo.cs">
      <Link>Properties\SharedAssemblyInfo.cs</Link>
    </Compile>
<<<<<<< HEAD
    <Compile Include="CqlFunctions\Structures\EntityWithNullableTimeUuid.cs" />
    <Compile Include="CqlFunctions\Structures\EntityWithTimeUuid.cs" />
    <Compile Include="CqlFunctions\Tests\MaxTimeUuid.cs" />
    <Compile Include="CqlFunctions\Tests\MinTimeUuid.cs" />
    <Compile Include="CqlFunctions\Tests\Token.cs" />
=======
    <Compile Include="Linq\CqlOperatorTests\Prepend.cs" />
    <Compile Include="Linq\CqlOperatorTests\SubstractAssign.cs" />
    <Compile Include="Linq\CqlOperatorTests\Append.cs" />
>>>>>>> e16c148f
    <Compile Include="Linq\Structures\AllDataTypesEntityBase.cs" />
    <Compile Include="Linq\Structures\EntityWithAllCollectionTypes.cs" />
    <Compile Include="Linq\Structures\EntityWithArrayType.cs" />
    <Compile Include="Linq\Structures\EntityWithDictionaryType.cs" />
    <Compile Include="Linq\Structures\EntityWithListType.cs" />
    <Compile Include="Linq\Structures\IAllDataTypesEntity.cs" />
    <Compile Include="Linq\Structures\SalesOrder.cs" />
    <Compile Include="Linq\Tests\Counter.cs" />
    <Compile Include="Linq\Tests\DeleteIf.cs" />
    <Compile Include="Linq\Tests\Delete.cs" />
    <Compile Include="Linq\Tests\LinqUdtTests.cs" />
    <Compile Include="Linq\Tests\Select.cs" />
    <Compile Include="Linq\Tests\Insert.cs" />
    <Compile Include="Linq\Tests\Update.cs" />
    <Compile Include="Linq\Structures\AllDataTypesNoColumnMeta.cs" />
    <Compile Include="Linq\Structures\Movie.cs" />
    <Compile Include="Linq\Tests\TableSelectDefault.cs" />
    <Compile Include="Linq\Tests\Count.cs" />
    <Compile Include="Linq\Tests\CreateTable.cs" />
    <Compile Include="Linq\Structures\AllDataTypesEntity.cs" />
    <Compile Include="Linq\Tests\First.cs" />
    <Compile Include="Linq\Tests\FirstOrDefault.cs" />
    <Compile Include="Linq\Tests\Take.cs" />
    <Compile Include="Linq\Tests\UpdateIf.cs" />
    <Compile Include="Linq\Tests\Where.cs" />
    <Compile Include="Linq\Tests\OrderBy.cs" />
    <Compile Include="Mapping\Structures\ContactMethod.cs" />
    <Compile Include="Mapping\Structures\ManyDataTypesPocoMappingCaseSensitive.cs" />
    <Compile Include="Mapping\Structures\UserMapping.cs" />
    <Compile Include="Mapping\Structures\RainbowColor.cs" />
    <Compile Include="Mapping\Structures\User.cs" />
    <Compile Include="Mapping\Structures\ManyDataTypesPoco.cs" />
    <Compile Include="Mapping\Structures\UserType.cs" />
    <Compile Include="Mapping\Tests\Attributes.cs" />
    <Compile Include="Mapping\Tests\Counter.cs" />
    <Compile Include="Mapping\Tests\CqlClientTest.cs" />
    <Compile Include="Mapping\Tests\CqlClientConfig.cs" />
    <Compile Include="Mapping\Tests\CreateTable.cs" />
    <Compile Include="Mapping\Tests\Fetch.cs" />
    <Compile Include="Mapping\Tests\FluentMapping.cs" />
    <Compile Include="Mapping\Tests\Insert.cs" />
    <Compile Include="TestBase\TestCategories.cs" />
    <Compile Include="Core\ConnectionTests.cs" />
    <Compile Include="Core\ConsistencyShortTests.cs" />
    <Compile Include="Core\MultiThreadingTests.cs" />
    <Compile Include="Core\BasicTypeTests.cs" />
    <Compile Include="Core\BatchStatements.cs" />
    <Compile Include="Core\CollectionsTests.cs" />
    <Compile Include="Core\ConnectionTimeoutTest.cs" />
    <Compile Include="Policies\ConsistencyTests.cs" />
    <Compile Include="Core\CustomTypeTests.cs" />
    <Compile Include="Core\ExceptionsTests.cs" />
    <Compile Include="FoundBugs\FoundBugTests.cs" />
    <Compile Include="Core\LargeDataTests.cs" />
    <Compile Include="Policies\LoadBalancingPolicyTests.cs" />
    <Compile Include="Core\MetadataTests.cs" />
    <Compile Include="Policies\AlwaysIgnoreRetryPolicy.cs" />
    <Compile Include="Policies\AlwaysRetryRetryPolicy.cs" />
    <Compile Include="Policies\PolicyTestTools.cs" />
    <Compile Include="Core\PoolTests.cs" />
    <Compile Include="Core\PreparedStatementsTests.cs" />
    <Compile Include="TestBase\QueryTools.cs" />
    <Compile Include="TestBase\Randomm.cs" />
    <Compile Include="Policies\ReconnectionPolicyTests.cs" />
    <Compile Include="Core\RequestHandlerTests.cs" />
    <Compile Include="Policies\RetryPolicyTests.cs" />
    <Compile Include="Core\SessionAuthenticationTests.cs" />
    <Compile Include="Core\SessionExecuteAsyncTests.cs" />
    <Compile Include="Core\SessionTests.cs" />
    <Compile Include="Core\StressTests.cs" />
    <Compile Include="Core\TimeUuidSerializationTests.cs" />
    <Compile Include="Core\TupleTests.cs" />
    <Compile Include="Core\UdtMappingsTests.cs" />
    <Compile Include="Ado\AdoBasicTests.cs" />
    <Compile Include="TestClusterManagement\CcmBridge.cs" />
    <Compile Include="TestClusterManagement\CcmCluster.cs" />
    <Compile Include="TestClusterManagement\CToolBridge.cs" />
    <Compile Include="TestBase\Options.cs" />
    <Compile Include="TestSuiteBase.cs" />
    <Compile Include="TestClusterManagement\CToolCluster.cs" />
    <Compile Include="TestClusterManagement\ITestCluster.cs" />
    <Compile Include="TestClusterManagement\TestClusterManager.cs" />
    <Compile Include="TestBase\TestGlobals.cs" />
    <Compile Include="TestBase\TestUtils.cs" />
    <Compile Include="TestBase\TestCassandraVersion.cs" />
    <Compile Include="TestBase\TestInfrastructureException.cs" />
    <Compile Include="Mapping\Structures\Author.cs" />
    <Compile Include="Linq\Structures\CassandraLog.cs" />
    <Compile Include="Linq\Structures\FollowedTweet.cs" />
    <Compile Include="Linq\Structures\Statistics.cs" />
    <Compile Include="Linq\Structures\Tweet.cs" />
    <Compile Include="Core\ParameterizedStatementsTests.cs" />
    <Compile Include="Properties\AssemblyInfo.cs" />
  </ItemGroup>
  <ItemGroup>
    <ProjectReference Include="..\Cassandra.Tests\Cassandra.Tests.csproj">
      <Project>{49996688-1380-4854-a32c-048c4014e478}</Project>
      <Name>Cassandra.Tests</Name>
    </ProjectReference>
    <ProjectReference Include="..\Cassandra\Cassandra.csproj">
      <Project>{6e8c45da-d958-4c75-98c3-b54c883299a2}</Project>
      <Name>Cassandra</Name>
    </ProjectReference>
  </ItemGroup>
  <ItemGroup>
    <None Include="App.config">
      <SubType>Designer</SubType>
    </None>
    <None Include="packages.config" />
  </ItemGroup>
  <ItemGroup>
    <Service Include="{82A7F48D-3B50-4B1E-B82E-3ADA8210C358}" />
  </ItemGroup>
  <ItemGroup />
  <Import Project="$(MSBuildToolsPath)\Microsoft.CSharp.targets" />
  <Import Project="$(SolutionDir)\.nuget\NuGet.targets" Condition="Exists('$(SolutionDir)\.nuget\NuGet.targets')" />
  <!-- To modify your build process, add your task inside one of the targets below and uncomment it. 
       Other similar extension points exist, see Microsoft.Common.targets.
  <Target Name="BeforeBuild">
  </Target>
  <Target Name="AfterBuild">
  </Target>
  -->
</Project><|MERGE_RESOLUTION|>--- conflicted
+++ resolved
@@ -55,17 +55,14 @@
     <Compile Include="..\SharedAssemblyInfo.cs">
       <Link>Properties\SharedAssemblyInfo.cs</Link>
     </Compile>
-<<<<<<< HEAD
     <Compile Include="CqlFunctions\Structures\EntityWithNullableTimeUuid.cs" />
     <Compile Include="CqlFunctions\Structures\EntityWithTimeUuid.cs" />
     <Compile Include="CqlFunctions\Tests\MaxTimeUuid.cs" />
     <Compile Include="CqlFunctions\Tests\MinTimeUuid.cs" />
     <Compile Include="CqlFunctions\Tests\Token.cs" />
-=======
     <Compile Include="Linq\CqlOperatorTests\Prepend.cs" />
     <Compile Include="Linq\CqlOperatorTests\SubstractAssign.cs" />
     <Compile Include="Linq\CqlOperatorTests\Append.cs" />
->>>>>>> e16c148f
     <Compile Include="Linq\Structures\AllDataTypesEntityBase.cs" />
     <Compile Include="Linq\Structures\EntityWithAllCollectionTypes.cs" />
     <Compile Include="Linq\Structures\EntityWithArrayType.cs" />
