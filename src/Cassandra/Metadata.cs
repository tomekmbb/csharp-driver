//
//      Copyright (C) 2012-2014 DataStax Inc.
//
//   Licensed under the Apache License, Version 2.0 (the "License");
//   you may not use this file except in compliance with the License.
//   You may obtain a copy of the License at
//
//      http://www.apache.org/licenses/LICENSE-2.0
//
//   Unless required by applicable law or agreed to in writing, software
//   distributed under the License is distributed on an "AS IS" BASIS,
//   WITHOUT WARRANTIES OR CONDITIONS OF ANY KIND, either express or implied.
//   See the License for the specific language governing permissions and
//   limitations under the License.
//

using System;
using System.Collections.Concurrent;
using System.Collections.Generic;
using System.Linq;
using System.Net;
using System.Threading;

namespace Cassandra
{
    /// <summary>
    ///  Keeps metadata on the connected cluster, including known nodes and schema
    ///  definitions.
    /// </summary>
    public class Metadata : IDisposable
    {
        private const string SelectKeyspaces = "SELECT * FROM system.schema_keyspaces";
        private const string SelectSingleKeyspace = "SELECT * FROM system.schema_keyspaces WHERE keyspace_name = '{0}'";
        private static readonly Logger Logger = new Logger(typeof(ControlConnection));
        private volatile TokenMap _tokenMap;
        private volatile ConcurrentDictionary<string, KeyspaceMetadata> _keyspaces = new ConcurrentDictionary<string,KeyspaceMetadata>(1, 0);
        public event HostsEventHandler HostsEvent;
        public event SchemaChangedEventHandler SchemaChangedEvent;

        /// <summary>
        ///  Returns the name of currently connected cluster.
        /// </summary>
        /// <returns>the Cassandra name of currently connected cluster.</returns>
        public String ClusterName { get; internal set; }

        /// <summary>
        /// Control connection to be used to execute the queries to retrieve the metadata
        /// </summary>
        internal ControlConnection ControlConnection { get; set; }

        internal string Partitioner { get; set; }

        internal Hosts Hosts { get; private set; }

        internal Metadata(IReconnectionPolicy rp)
        {
            Hosts = new Hosts(rp);
            Hosts.Down += OnHostDown;
        }

        public void Dispose()
        {
            ShutDown();
        }

<<<<<<< HEAD
        internal void SetupControlConnection(ControlConnection controlConnection)
        {
            ControlConnection = controlConnection;
            ControlConnection.Init();
        }


        public Host GetHost(IPEndPoint address)
=======
        public Host GetHost(IPAddress address)
>>>>>>> 05b2b72e
        {
            Host host;
            if (Hosts.TryGet(address, out host))
                return host;
            return null;
        }

        internal Host AddHost(IPEndPoint address)
        {
            return Hosts.Add(address);
        }

        internal void RemoveHost(IPEndPoint address)
        {
            Hosts.RemoveIfExists(address);
        }

        internal void FireSchemaChangedEvent(SchemaChangedEventArgs.Kind what, string keyspace, string table, object sender = null)
        {
            if (SchemaChangedEvent != null)
            {
                SchemaChangedEvent(sender ?? this, new SchemaChangedEventArgs {Keyspace = keyspace, What = what, Table = table});
            }
        }

        internal void SetDownHost(IPEndPoint address, object sender = null)
        {
            Hosts.SetDownIfExists(address);
        }

        private void OnHostDown(Host h, DateTimeOffset nextUpTime)
        {
            if (HostsEvent != null)
            {
                HostsEvent(this, new HostsEventArgs { Address = h.Address, What = HostsEventArgs.Kind.Down });
            }
        }

        internal void BringUpHost(IPEndPoint address, object sender = null)
        {
<<<<<<< HEAD
            if (!_hosts.AddIfNotExistsOrBringUpIfDown(address))
            {
=======
            //Add the host if not already present
            var host = Hosts.Add(address);
            //Bring it UP
            if (!host.BringUpIfDown())
            {
                //If it was already UP, its OK
>>>>>>> 05b2b72e
                return;
            }
            if (HostsEvent != null)
            {
<<<<<<< HEAD
                HostsEvent(sender ?? this, new HostsEventArgs {Address = address, What = HostsEventArgs.Kind.Up});
=======
                HostsEvent(sender ?? this, new HostsEventArgs {IPAddress = address, What = HostsEventArgs.Kind.Up});
>>>>>>> 05b2b72e
            }
        }

        /// <summary>
        ///  Returns all known hosts of this cluster.
        /// </summary>
        /// <returns>collection of all known hosts of this cluster.</returns>
        public ICollection<Host> AllHosts()
        {
            return Hosts.ToCollection();
        }


        public IEnumerable<IPEndPoint> AllReplicas()
        {
            return Hosts.AllEndPointsToCollection();
        }

<<<<<<< HEAD
        internal void RebuildTokenMap(string partitioner, Dictionary<IPEndPoint, HashSet<string>> allTokens)
=======
        internal void RebuildTokenMap()
>>>>>>> 05b2b72e
        {
            Logger.Info("Rebuilding token map");
            if (Partitioner == null)
            {
                throw new DriverInternalError("Partitioner can not be null");
            }
            _tokenMap = TokenMap.Build(Partitioner, Hosts.ToCollection(), _keyspaces.Values);
        }

<<<<<<< HEAD
        public ICollection<IPEndPoint> GetReplicas(byte[] partitionKey)
        {
            if (_tokenMap == null)
            {
                return new List<IPEndPoint>();
=======
        /// <summary>
        /// Get the replicas for a given partition key and keyspace
        /// </summary>
        public ICollection<Host> GetReplicas(string keyspaceName, byte[] partitionKey)
        {
            if (_tokenMap == null)
            {
                return new Host[0];
>>>>>>> 05b2b72e
            }
            return _tokenMap.GetReplicas(keyspaceName, _tokenMap.Factory.Hash(partitionKey));   
        }

        public ICollection<IPAddress> GetReplicas(byte[] partitionKey)
        {
            return GetReplicas(null, partitionKey).Select(h => h.Address).ToList();
        }

        /// <summary>
        ///  Returns metadata of specified keyspace.
        /// </summary>
        /// <param name="keyspace"> the name of the keyspace for which metadata should be
        ///  returned. </param>
        /// <returns>the metadata of the requested keyspace or <c>null</c> if
        ///  <c>* keyspace</c> is not a known keyspace.</returns>
        public KeyspaceMetadata GetKeyspace(string keyspace)
        {
            //Use local cache
            KeyspaceMetadata ksInfo;
            _keyspaces.TryGetValue(keyspace, out ksInfo);
            return ksInfo;
        }

        /// <summary>
        ///  Returns a collection of all defined keyspaces names.
        /// </summary>
        /// <returns>a collection of all defined keyspaces names.</returns>
        public ICollection<string> GetKeyspaces()
        {
            //Use local cache
            return _keyspaces.Keys;
        }

        /// <summary>
        ///  Returns names of all tables which are defined within specified keyspace.
        /// </summary>
        /// <param name="keyspace">the name of the keyspace for which all tables metadata should be
        ///  returned.</param>
        /// <returns>an ICollection of the metadata for the tables defined in this
        ///  keyspace.</returns>
        public ICollection<string> GetTables(string keyspace)
        {
            KeyspaceMetadata ksMetadata;
            if (!_keyspaces.TryGetValue(keyspace, out ksMetadata))
            {
                return new string[0];
            }
            return ksMetadata.GetTablesNames();
        }


        /// <summary>
        ///  Returns TableMetadata for specified table in specified keyspace.
        /// </summary>
        /// <param name="keyspace">name of the keyspace within specified table is definied.</param>
        /// <param name="tableName">name of table for which metadata should be returned.</param>
        /// <returns>a TableMetadata for the specified table in the specified keyspace.</returns>
        public TableMetadata GetTable(string keyspace, string tableName)
        {
            KeyspaceMetadata ksMetadata;
            if (!_keyspaces.TryGetValue(keyspace, out ksMetadata))
            {
                return null;
            }
            return ksMetadata.GetTableMetadata(tableName);
        }

        /// <summary>
        /// Gets the definition associated with a User Defined Type from Cassandra
        /// </summary>
        public UdtColumnInfo GetUdtDefinition(string keyspace, string typeName)
        {
            KeyspaceMetadata ksMetadata;
            if (!_keyspaces.TryGetValue(keyspace, out ksMetadata))
            {
                return null;
            }
            return ksMetadata.GetUdtDefinition(typeName);
        }

        /// <summary>
        /// Updates the keyspace and token information
        /// </summary>
        public bool RefreshSchema(string keyspace = null, string table = null)
        {
            if (table == null)
            {
                //Refresh all the keyspaces and tables information
                RefreshKeyspaces(true);
                return true;
            }
            var ks = GetKeyspace(keyspace);
            if (ks == null)
            {
                return false;
            }
            ks.ClearTableMetadata(table);
            return true;
        }

        /// <summary>
        /// Retrieves the keyspaces, stores the information in the internal state and rebuilds the token map
        /// </summary>
        internal void RefreshKeyspaces(bool retry)
        {
            Logger.Info("Retrieving keyspaces metadata");
            //Use the control connection to get the keyspace
            var rs = ControlConnection.Query(SelectKeyspaces, retry);
            //parse the info
            var keyspaces = rs.Select(ParseKeyspaceRow).ToDictionary(ks => ks.Name);
            //Assign to local state
            _keyspaces = new ConcurrentDictionary<string, KeyspaceMetadata>(keyspaces);
            RebuildTokenMap();
        }

        private KeyspaceMetadata ParseKeyspaceRow(Row row)
        {
            return new KeyspaceMetadata(
                ControlConnection, 
                row.GetValue<string>("keyspace_name"), 
                row.GetValue<bool>("durable_writes"), 
                row.GetValue<string>("strategy_class"), 
                Utils.ConvertStringToMapInt(row.GetValue<string>("strategy_options")));
        }

        public void ShutDown(int timeoutMs = Timeout.Infinite)
        {
            //it is really not required to be called, left as it is part of the public API
            //unreference the control connection
            ControlConnection = null;
        }

        internal bool RemoveKeyspace(string name)
        {
            Logger.Verbose("Removing keyspace metadata: " + name);
            KeyspaceMetadata ks;
            FireSchemaChangedEvent(SchemaChangedEventArgs.Kind.Dropped, name, null, this);
            var removed = _keyspaces.TryRemove(name, out ks);
            if (removed)
            {
                RebuildTokenMap();
                FireSchemaChangedEvent(SchemaChangedEventArgs.Kind.Dropped, name, null, this);
            }
            return removed;
        }

        internal void RefreshSingleKeyspace(bool added, string name)
        {
            Logger.Verbose("Updating keyspace metadata: " + name);
            var row = ControlConnection.Query(String.Format(SelectSingleKeyspace, name), true).FirstOrDefault();
            if (row == null)
            {
                return;
            }
            var ksMetadata = ParseKeyspaceRow(row);
            _keyspaces.AddOrUpdate(name, ksMetadata, (k, v) => ksMetadata);
            var eventKind = added ? SchemaChangedEventArgs.Kind.Created : SchemaChangedEventArgs.Kind.Updated;
            RebuildTokenMap();
            FireSchemaChangedEvent(eventKind, name, null, this);
        }

        internal void RefreshTable(string keyspaceName, string tableName)
        {
            KeyspaceMetadata ksMetadata;
            if (_keyspaces.TryGetValue(keyspaceName, out ksMetadata))
            {
                ksMetadata.ClearTableMetadata(tableName);
            }
        }
    }
}<|MERGE_RESOLUTION|>--- conflicted
+++ resolved
@@ -63,18 +63,7 @@
             ShutDown();
         }
 
-<<<<<<< HEAD
-        internal void SetupControlConnection(ControlConnection controlConnection)
-        {
-            ControlConnection = controlConnection;
-            ControlConnection.Init();
-        }
-
-
         public Host GetHost(IPEndPoint address)
-=======
-        public Host GetHost(IPAddress address)
->>>>>>> 05b2b72e
         {
             Host host;
             if (Hosts.TryGet(address, out host))
@@ -115,26 +104,17 @@
 
         internal void BringUpHost(IPEndPoint address, object sender = null)
         {
-<<<<<<< HEAD
-            if (!_hosts.AddIfNotExistsOrBringUpIfDown(address))
-            {
-=======
             //Add the host if not already present
             var host = Hosts.Add(address);
             //Bring it UP
             if (!host.BringUpIfDown())
             {
                 //If it was already UP, its OK
->>>>>>> 05b2b72e
                 return;
             }
             if (HostsEvent != null)
             {
-<<<<<<< HEAD
                 HostsEvent(sender ?? this, new HostsEventArgs {Address = address, What = HostsEventArgs.Kind.Up});
-=======
-                HostsEvent(sender ?? this, new HostsEventArgs {IPAddress = address, What = HostsEventArgs.Kind.Up});
->>>>>>> 05b2b72e
             }
         }
 
@@ -153,11 +133,7 @@
             return Hosts.AllEndPointsToCollection();
         }
 
-<<<<<<< HEAD
-        internal void RebuildTokenMap(string partitioner, Dictionary<IPEndPoint, HashSet<string>> allTokens)
-=======
         internal void RebuildTokenMap()
->>>>>>> 05b2b72e
         {
             Logger.Info("Rebuilding token map");
             if (Partitioner == null)
@@ -167,29 +143,21 @@
             _tokenMap = TokenMap.Build(Partitioner, Hosts.ToCollection(), _keyspaces.Values);
         }
 
-<<<<<<< HEAD
-        public ICollection<IPEndPoint> GetReplicas(byte[] partitionKey)
+        /// <summary>
+        /// Get the replicas for a given partition key and keyspace
+        /// </summary>
+        public ICollection<Host> GetReplicas(string keyspaceName, byte[] partitionKey)
         {
             if (_tokenMap == null)
             {
-                return new List<IPEndPoint>();
-=======
-        /// <summary>
-        /// Get the replicas for a given partition key and keyspace
-        /// </summary>
-        public ICollection<Host> GetReplicas(string keyspaceName, byte[] partitionKey)
-        {
-            if (_tokenMap == null)
-            {
                 return new Host[0];
->>>>>>> 05b2b72e
             }
             return _tokenMap.GetReplicas(keyspaceName, _tokenMap.Factory.Hash(partitionKey));   
         }
 
-        public ICollection<IPAddress> GetReplicas(byte[] partitionKey)
-        {
-            return GetReplicas(null, partitionKey).Select(h => h.Address).ToList();
+        public ICollection<Host> GetReplicas(byte[] partitionKey)
+        {
+            return GetReplicas(null, partitionKey);
         }
 
         /// <summary>
