//
//      Copyright (C) 2012-2014 DataStax Inc.
//
//   Licensed under the Apache License, Version 2.0 (the "License");
//   you may not use this file except in compliance with the License.
//   You may obtain a copy of the License at
//
//      http://www.apache.org/licenses/LICENSE-2.0
//
//   Unless required by applicable law or agreed to in writing, software
//   distributed under the License is distributed on an "AS IS" BASIS,
//   WITHOUT WARRANTIES OR CONDITIONS OF ANY KIND, either express or implied.
//   See the License for the specific language governing permissions and
//   limitations under the License.
//

using System;
using System.Collections.Concurrent;
using System.Collections.Generic;
using System.Net;
using System.Linq;

namespace Cassandra
{
    internal class Hosts : IEnumerable<Host>
    {
        private readonly ConcurrentDictionary<IPEndPoint, Host> _hosts = new ConcurrentDictionary<IPEndPoint, Host>();
        private readonly IReconnectionPolicy _rp;
        /// <summary>
        /// Event that gets triggered when a new host has been added
        /// </summary>
        internal event Action<Host, DateTimeOffset> Down;
        /// <summary>
        /// Event that gets triggered when a new host has been added to the pool
        /// </summary>
        internal event Action<Host> Added;
        /// <summary>
        /// Event that gets triggered when a host has been removed
        /// </summary>
        internal event Action<Host> Removed;

        public Hosts(IReconnectionPolicy rp)
        {
            _rp = rp;
        }

        public bool TryGet(IPEndPoint endpoint, out Host host)
        {
            return _hosts.TryGetValue(endpoint, out host);
        }

        public ICollection<Host> ToCollection()
        {
            return _hosts.Values;
        }

<<<<<<< HEAD
        public bool AddIfNotExistsOrBringUpIfDown(IPEndPoint ep)
=======
        /// <summary>
        /// Adds the host if not exists
        /// </summary>
        public Host Add(IPAddress key)
>>>>>>> 05b2b72e
        {
            var newHost = new Host(key, _rp);
            var host = _hosts.GetOrAdd(key, newHost);
            if (Object.ReferenceEquals(newHost, host) && Added != null)
            {
                //The node was added and there is an event handler
                //Fire the event
                Added(newHost);
            }
            return host;
        }

        private void OnHostDown(Host h, DateTimeOffset nextUpTime)
        {
            if (Down != null)
            {
                Down(h, nextUpTime);
            }
        }

        public bool SetDownIfExists(IPEndPoint ep)
        {
            Host host;
            if (_hosts.TryGetValue(ep, out host))
            {
                return host.SetDown();
            }
            return false;
        }

        public void RemoveIfExists(IPEndPoint ep)
        {
            Host host;
            if (_hosts.TryRemove(ep, out host))
            {
                host.SetDown();
                host.Down -= OnHostDown;
                if (Removed != null)
                {
                    Removed(host);
                }
            }
        }

        public IEnumerable<IPEndPoint> AllEndPointsToCollection()
        {
            return new List<IPEndPoint>(_hosts.Keys);
        }

        public IEnumerator<Host> GetEnumerator()
        {
            return _hosts.Values.GetEnumerator();
        }

        System.Collections.IEnumerator System.Collections.IEnumerable.GetEnumerator()
        {
            return _hosts.Values.GetEnumerator();
        }
    }
}<|MERGE_RESOLUTION|>--- conflicted
+++ resolved
@@ -54,14 +54,10 @@
             return _hosts.Values;
         }
 
-<<<<<<< HEAD
-        public bool AddIfNotExistsOrBringUpIfDown(IPEndPoint ep)
-=======
         /// <summary>
         /// Adds the host if not exists
         /// </summary>
-        public Host Add(IPAddress key)
->>>>>>> 05b2b72e
+        public Host Add(IPEndPoint key)
         {
             var newHost = new Host(key, _rp);
             var host = _hosts.GetOrAdd(key, newHost);
